--- conflicted
+++ resolved
@@ -29,19 +29,13 @@
 using QuantLib::MidPointCdsEngine;
 using QuantLib::IntegralCdsEngine;
 using QuantLib::IsdaCdsEngine;
-<<<<<<< HEAD
 using QuantLib::Claim;
-=======
->>>>>>> b01b3126
 
 typedef boost::shared_ptr<Instrument> CreditDefaultSwapPtr;
 typedef boost::shared_ptr<PricingEngine> MidPointCdsEnginePtr;
 typedef boost::shared_ptr<PricingEngine> IntegralCdsEnginePtr;
 typedef boost::shared_ptr<PricingEngine> IsdaCdsEnginePtr;
-<<<<<<< HEAD
 typedef boost::shared_ptr<Claim> ClaimPtr;
-=======
->>>>>>> b01b3126
 %}
 
 #if defined(SWIGJAVA) || defined(SWIGCSHARP)
@@ -89,27 +83,19 @@
                              const DayCounter& dayCounter,
                              bool settlesAccrual = true,
                              bool paysAtDefaultTime = true,
-<<<<<<< HEAD
-			     const Date& protectionStart = Date(),
-			     const Date& upfrontDate = Date(),
-			     const DayCounter& lastPeriodDayCounter = DayCounter(),
+                             const Date& protectionStart = Date(),
+                             const Date& upfrontDate = Date(),
+                             const DayCounter& lastPeriodDayCounter = DayCounter(),
                              const bool rebatesAccrual = true,
                              const ClaimPtr& claim = ClaimPtr()) {
             boost::shared_ptr<Claim> cdsClaim = boost::dynamic_pointer_cast<Claim>(claim);
-=======
-			     const Date& protectionStart = Date()) {
->>>>>>> b01b3126
             return new CreditDefaultSwapPtr(
                     new CreditDefaultSwap(side, notional, upfront, spread,
                                           schedule, paymentConvention,
                                           dayCounter, settlesAccrual,
                                           paysAtDefaultTime,
-<<<<<<< HEAD
-					  protectionStart,
-					  upfrontDate,cdsClaim,lastPeriodDayCounter,rebatesAccrual));
-=======
-					  protectionStart));
->>>>>>> b01b3126
+                                          protectionStart,
+                                          upfrontDate,cdsClaim,lastPeriodDayCounter,rebatesAccrual));
         }
         Protection::Side side() const {
             return boost::dynamic_pointer_cast<CreditDefaultSwap>(*self)
@@ -244,18 +230,12 @@
 
 %rename(IsdaCdsEngine) IsdaCdsEnginePtr;
 class IsdaCdsEnginePtr : public boost::shared_ptr<PricingEngine> {
-<<<<<<< HEAD
-  public:
-    %extend {
-        static const IsdaCdsEngine::NumericalFix NoFix = IsdaCdsEngine::None;
-=======
     #if defined(SWIGPYTHON)
     %rename(NoFix) None;
     #endif
   public:
     %extend {
         static const IsdaCdsEngine::NumericalFix None = IsdaCdsEngine::None;
->>>>>>> b01b3126
         static const IsdaCdsEngine::NumericalFix Taylor = IsdaCdsEngine::Taylor;
         static const IsdaCdsEngine::AccrualBias HalfDayBias = IsdaCdsEngine::HalfDayBias;
         static const IsdaCdsEngine::AccrualBias NoBias = IsdaCdsEngine::NoBias;
@@ -276,9 +256,5 @@
     }
 };
 
-<<<<<<< HEAD
-
-=======
->>>>>>> b01b3126
 
 #endif