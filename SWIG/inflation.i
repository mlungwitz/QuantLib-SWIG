--- conflicted
+++ resolved
@@ -343,23 +343,14 @@
 
  
 #if defined(SWIGCSHARP)
-<<<<<<< HEAD
-SWIG_STD_VECTOR_ENHANCED( boost::shared_ptr<BootstrapHelper<ZeroInflationTermStructure> > )
-SWIG_STD_VECTOR_ENHANCED( boost::shared_ptr<BootstrapHelper<YoYInflationTermStructure> > )
-SWIG_STD_VECTOR_ENHANCED( boost::shared_ptr<BootstrapHelper<YoYOptionletVolatilitySurface> > )
-#endif
-namespace std {
-    %template(ZeroHelperVector) vector<boost::shared_ptr<BootstrapHelper<ZeroInflationTermStructure> > >;
-    %template(YoYHelperVector) vector<boost::shared_ptr<BootstrapHelper<YoYInflationTermStructure> > >;
-    %template(YoYOptionHelperVector) vector<boost::shared_ptr<BootstrapHelper<YoYOptionletVolatilitySurface> > >;
-=======
 SWIG_STD_VECTOR_ENHANCED( ext::shared_ptr<BootstrapHelper<ZeroInflationTermStructure> > )
 SWIG_STD_VECTOR_ENHANCED( ext::shared_ptr<BootstrapHelper<YoYInflationTermStructure> > )
+SWIG_STD_VECTOR_ENHANCED( ext::shared_ptr<BootstrapHelper<YoYOptionletVolatilitySurface> > )
 #endif
 namespace std {
     %template(ZeroHelperVector) vector<ext::shared_ptr<BootstrapHelper<ZeroInflationTermStructure> > >;
     %template(YoYHelperVector) vector<ext::shared_ptr<BootstrapHelper<YoYInflationTermStructure> > >;
->>>>>>> a2f3eae9
+    %template(YoYOptionHelperVector) vector<ext::shared_ptr<BootstrapHelper<YoYOptionletVolatilitySurface> > >;
 }
 
 %shared_ptr(ZeroCouponInflationSwapHelper)
@@ -747,8 +738,8 @@
   public:
     virtual std::pair<std::vector<Time>, std::vector<Rate> > atmYoYSwapTimeRates() const;
     virtual std::pair<std::vector<Date>, std::vector<Rate> > atmYoYSwapDateRates() const;
-    virtual boost::shared_ptr<YoYInflationTermStructure> YoYTS() const;
-    boost::shared_ptr<YoYInflationIndex> yoyIndex();
+    virtual ext::shared_ptr<YoYInflationTermStructure> YoYTS() const;
+    ext::shared_ptr<YoYInflationIndex> yoyIndex();
     virtual BusinessDayConvention businessDayConvention() const;
     virtual Natural fixingDays() const;
     virtual Real price(const Date& d, Rate k);
@@ -793,7 +784,7 @@
     %extend {
         Name(Natural fixingDays,
           const Period &yyLag,  // observation lag
-          const boost::shared_ptr<YoYInflationIndex>& yii,
+          const ext::shared_ptr<YoYInflationIndex>& yii,
           Rate baseRate,
           const Handle<YieldTermStructure> &nominal,
           const DayCounter &dc,
@@ -827,7 +818,7 @@
 %shared_ptr(YoYInflationBlackCapFloorEngine)
 class YoYInflationBlackCapFloorEngine : public PricingEngine {
   public:
-    YoYInflationBlackCapFloorEngine(const boost::shared_ptr<YoYInflationIndex>&,
+    YoYInflationBlackCapFloorEngine(const ext::shared_ptr<YoYInflationIndex>&,
                                     const Handle<YoYOptionletVolatilitySurface>& vol,
                                     const Handle<YieldTermStructure>& nominalTermStructure);
 };
@@ -835,7 +826,7 @@
 %shared_ptr(YoYInflationUnitDisplacedBlackCapFloorEngine)
 class YoYInflationUnitDisplacedBlackCapFloorEngine : public PricingEngine {
   public:
-    YoYInflationUnitDisplacedBlackCapFloorEngine(const boost::shared_ptr<YoYInflationIndex>&,
+    YoYInflationUnitDisplacedBlackCapFloorEngine(const ext::shared_ptr<YoYInflationIndex>&,
                                     const Handle<YoYOptionletVolatilitySurface>& vol,
                                     const Handle<YieldTermStructure>& nominalTermStructure);
 };
@@ -843,7 +834,7 @@
 %shared_ptr(YoYInflationBachelierCapFloorEngine)
 class YoYInflationBachelierCapFloorEngine : public PricingEngine {
   public:
-    YoYInflationBachelierCapFloorEngine(const boost::shared_ptr<YoYInflationIndex>&,
+    YoYInflationBachelierCapFloorEngine(const ext::shared_ptr<YoYInflationIndex>&,
                                     const Handle<YoYOptionletVolatilitySurface>& vol,
                                     const Handle<YieldTermStructure>& nominalTermStructure);
 };
@@ -860,10 +851,10 @@
          const DayCounter& yoyDayCounter,
          const Calendar& paymentCalendar,
          Natural fixingDays,
-         const boost::shared_ptr<YoYInflationIndex>& index,
+         const ext::shared_ptr<YoYInflationIndex>& index,
          Rate strike, Size n,
-         const boost::shared_ptr<PricingEngine> &pricer) {
-            boost::shared_ptr<QuantLib::YoYInflationCapFloorEngine> engine = boost::dynamic_pointer_cast<YoYInflationCapFloorEngine>(pricer);
+         const ext::shared_ptr<PricingEngine> &pricer) {
+            ext::shared_ptr<QuantLib::YoYInflationCapFloorEngine> engine = ext::dynamic_pointer_cast<YoYInflationCapFloorEngine>(pricer);
             return new YoYOptionletHelper(price, notional, capFloorType, lag, yoyDayCounter, paymentCalendar, fixingDays, index, strike, n, engine);
          }
      }
@@ -881,10 +872,10 @@
     YoYOptionletStripper();
   public:
       %extend {
-        virtual void initialize(const boost::shared_ptr<YoYCapFloorTermPriceSurface>& surf,
-                                const boost::shared_ptr<PricingEngine>& pricer,
+        virtual void initialize(const ext::shared_ptr<YoYCapFloorTermPriceSurface>& surf,
+                                const ext::shared_ptr<PricingEngine>& pricer,
                                 Real slope) const {
-            boost::shared_ptr<QuantLib::YoYInflationCapFloorEngine> engine = boost::dynamic_pointer_cast<YoYInflationCapFloorEngine>(pricer);
+            ext::shared_ptr<QuantLib::YoYInflationCapFloorEngine> engine = ext::dynamic_pointer_cast<YoYInflationCapFloorEngine>(pricer);
             return (self)->initialize(surf, engine, slope);
         }
     }
@@ -941,12 +932,12 @@
             BusinessDayConvention bdc,
             const DayCounter& dc,
             const Period& lag,
-            const boost::shared_ptr<YoYCapFloorTermPriceSurface>& capFloorPrices,
-            const boost::shared_ptr<PricingEngine>& pricer,
-            const boost::shared_ptr<YoYOptionletStripper>& yoyOptionletStripper,
+            const ext::shared_ptr<YoYCapFloorTermPriceSurface>& capFloorPrices,
+            const ext::shared_ptr<PricingEngine>& pricer,
+            const ext::shared_ptr<YoYOptionletStripper>& yoyOptionletStripper,
             Real slope,
             const Interpolator1D& interpolator = Interpolator1D()) {
-                 boost::shared_ptr<QuantLib::YoYInflationCapFloorEngine> engine = boost::dynamic_pointer_cast<YoYInflationCapFloorEngine>(pricer);
+                 ext::shared_ptr<QuantLib::YoYInflationCapFloorEngine> engine = ext::dynamic_pointer_cast<YoYInflationCapFloorEngine>(pricer);
                      return new KInterpolatedYoYOptionletVolatilitySurface<Interpolator1D>(settlementDays,
                                  calendar, bdc, dc, lag, capFloorPrices, engine, yoyOptionletStripper,
                                  slope, interpolator);
