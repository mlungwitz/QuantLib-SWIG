--- conflicted
+++ resolved
@@ -280,39 +280,22 @@
 %shared_ptr(ZeroCouponInflationSwapHelper)
 class ZeroCouponInflationSwapHelper : public BootstrapHelper<ZeroInflationTermStructure> {
   public:
-    ZeroCouponInflationSwapHelper(
-        const Handle<Quote>& quote,
-        const Period& swapObsLag,   // lag on swap observation of index
-        const Date& maturity,
-        const Calendar& calendar,   // index may have null calendar as valid on every day
-        BusinessDayConvention paymentConvention,
-        const DayCounter& dayCounter,
-        const boost::shared_ptr<ZeroInflationIndex>& zii);
-  %extend{
-        //backward compatibility
-        ZeroCouponInflationSwapHelper(Rate rate,
-                                         const Period& lag,
-                                         const Date& maturity,
-                                         const Calendar& calendar,
-                                         BusinessDayConvention bdc,
-                                         const DayCounter& dayCounter,
-<<<<<<< HEAD
-                                         const boost::shared_ptr<ZeroInflationIndex>& index) {
-=======
-                                         const ZeroInflationIndexPtr& index,
-                                         const Handle<YieldTermStructure>& nominalTS =
-                                                        Handle<YieldTermStructure>()) {
->>>>>>> 5e372c03
-            Handle<Quote> quote(
-                boost::shared_ptr<Quote>(new SimpleQuote(rate)));
+    // using extend to prevent deprecation warning
+    %extend {
+        ZeroCouponInflationSwapHelper(
+            const Handle<Quote>& quote,
+            const Period& lag,   // lag on swap observation of index
+            const Date& maturity,
+            const Calendar& calendar,
+            BusinessDayConvention bcd,
+            const DayCounter& dayCounter,
+            const boost::shared_ptr<ZeroInflationIndex>& index,
+            const Handle<YieldTermStructure>& nominalTS = Handle<YieldTermStructure>()) {
+
             return new ZeroCouponInflationSwapHelper(quote,lag,maturity,
-                                                  calendar,bdc,
-<<<<<<< HEAD
-                                                  dayCounter,index);
-=======
-                                                  dayCounter,zeroIndex,
-                                                  nominalTS));
->>>>>>> 5e372c03
+                                                     calendar,bcd,
+                                                     dayCounter,index,
+                                                     nominalTS);
         }
     }
 };
@@ -320,38 +303,21 @@
 %shared_ptr(YearOnYearInflationSwapHelper)
 class YearOnYearInflationSwapHelper : public BootstrapHelper<YoYInflationTermStructure> {
   public:
-      YearOnYearInflationSwapHelper(const Handle<Quote>& quote,
-                                  const Period& swapObsLag_,
-                                  const Date& maturity,
-                                  const Calendar& calendar,
-                                  BusinessDayConvention paymentConvention,
-                                  const DayCounter& dayCounter,
-                                  const boost::shared_ptr<YoYInflationIndex>& yii);
+    // using extend to prevent deprecation warning
     %extend {
-      //backward compatibility
-        YearOnYearInflationSwapHelper(Rate rate,
-                                         const Period& lag,
-                                         const Date& maturity,
-                                         const Calendar& calendar,
-                                         BusinessDayConvention bdc,
-                                         const DayCounter& dayCounter,
-<<<<<<< HEAD
-                                         const boost::shared_ptr<YoYInflationIndex>& index) {
-=======
-                                         const YoYInflationIndexPtr& index,
-                                         const Handle<YieldTermStructure>& nominalTS =
+        YearOnYearInflationSwapHelper(const Handle<Quote>& quote,
+                                      const Period& lag,
+                                      const Date& maturity,
+                                      const Calendar& calendar,
+                                      BusinessDayConvention bdc,
+                                      const DayCounter& dayCounter,
+                                      const boost::shared_ptr<YoYInflationIndex>& index,
+                                      const Handle<YieldTermStructure>& nominalTS =
                                                         Handle<YieldTermStructure>()) {
->>>>>>> 5e372c03
-            Handle<Quote> quote(
-                boost::shared_ptr<Quote>(new SimpleQuote(rate)));
             return new YearOnYearInflationSwapHelper(quote,lag,maturity,
-                                                  calendar,bdc,
-<<<<<<< HEAD
-                                                  dayCounter,index);
-=======
-                                                  dayCounter,yoyIndex,
-                                                  nominalTS));
->>>>>>> 5e372c03
+                                                     calendar,bdc,
+                                                     dayCounter,index,
+                                                     nominalTS);
         }
     }
 };
