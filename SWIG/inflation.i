/*
 Copyright (C) 2010 Joseph Wang
 Copyright (C) 2010, 2011, 2014 StatPro Italia srl
 Copyright (C) 2018, 2019, 2020 Matthias Lungwitz
 
 This file is part of QuantLib, a free-software/open-source library
 for financial quantitative analysts and developers - http://quantlib.org/

 QuantLib is free software: you can redistribute it and/or modify it
 under the terms of the QuantLib license.  You should have received a
 copy of the license along with this program; if not, please email
 <quantlib-dev@lists.sf.net>. The license is also available online at
 <http://quantlib.org/license.shtml>.

 This program is distributed in the hope that it will be useful, but WITHOUT
 ANY WARRANTY; without even the implied warranty of MERCHANTABILITY or FITNESS
 FOR A PARTICULAR PURPOSE.  See the license for more details.
*/

#ifndef quantlib_inflation_i
#define quantlib_inflation_i

%include termstructures.i
%include swap.i
%include interpolation.i

%{
  using QuantLib::InflationTermStructure;
  using QuantLib::Seasonality;
  using QuantLib::MultiplicativePriceSeasonality;
  using QuantLib::KerkhofSeasonality;
%}

%shared_ptr(Seasonality);
class Seasonality {
  private:
    Seasonality();
  public:
    virtual Rate correctZeroRate(const Date &d, const Rate r,
                                 const InflationTermStructure& iTS) const;
    virtual Rate correctYoYRate(const Date &d, const Rate r,
                                const InflationTermStructure& iTS) const;
    virtual bool isConsistent(const InflationTermStructure& iTS);
};

%shared_ptr(MultiplicativePriceSeasonality)
class MultiplicativePriceSeasonality : public Seasonality {
  public:
    MultiplicativePriceSeasonality(const Date& seasonalityBaseDate,
                                   Frequency frequency,
                                   const std::vector<Rate>& seasonalityFactors);
};

%shared_ptr(KerkhofSeasonality)
class KerkhofSeasonality : public Seasonality {
  public:
    KerkhofSeasonality(const Date& seasonalityBaseDate,
                       const std::vector<Rate>& seasonalityFactors);
};


%{
  using QuantLib::InflationTermStructure;
  using QuantLib::YoYInflationTermStructure;
  using QuantLib::ZeroInflationTermStructure;
%}

%shared_ptr(InflationTermStructure);
class InflationTermStructure : public TermStructure {
  private:
    InflationTermStructure();
  public:
    virtual Period observationLag() const;
    virtual Frequency frequency() const;
    virtual bool indexIsInterpolated() const;
    virtual Rate baseRate() const;
    virtual Handle<YieldTermStructure> nominalTermStructure() const;
    virtual Date baseDate() const;
    void setSeasonality(const boost::shared_ptr<Seasonality>& seasonality =
                                            boost::shared_ptr<Seasonality>());
    boost::shared_ptr<Seasonality> seasonality() const;
    bool hasSeasonality() const;
};

%shared_ptr(YoYInflationTermStructure);
class YoYInflationTermStructure : public InflationTermStructure {
  private:
    YoYInflationTermStructure();
  public:
    Rate yoyRate(const Date &d, const Period& instObsLag = Period(-1,Days),
                 bool forceLinearInterpolation = false,
                 bool extrapolate = false) const;
    Rate yoyRate(Time t,
                 bool extrapolate = false) const;
};

%template(YoYInflationTermStructureHandle) Handle<YoYInflationTermStructure>;
%template(RelinkableYoYInflationTermStructureHandle)
    RelinkableHandle<YoYInflationTermStructure>;


%shared_ptr(ZeroInflationTermStructure);
class ZeroInflationTermStructure : public InflationTermStructure {
  private:
    ZeroInflationTermStructure();
  public:
    Rate zeroRate(const Date &d, const Period& instObsLag = Period(-1,Days),
                  bool forceLinearInterpolation = false,
                  bool extrapolate = false) const;
    Rate zeroRate(Time t,
                  bool extrapolate = false) const;
};

%template(ZeroInflationTermStructureHandle) Handle<ZeroInflationTermStructure>;
%template(RelinkableZeroInflationTermStructureHandle)
    RelinkableHandle<ZeroInflationTermStructure>;



// inflation indexes

%fragment("zeroinflationindex", "header") {
using QuantLib::Region;
using QuantLib::CustomRegion;
using QuantLib::InflationIndex;
using QuantLib::ZeroInflationIndex;
using QuantLib::YoYInflationIndex;
}
%fragment("zeroinflationindex");

class Region {
  public:
    std::string name() const;
    std::string code() const;
  protected:
    Region();
};

class CustomRegion : public Region {
  public:
    CustomRegion(const std::string& name,
                 const std::string& code);
};

%shared_ptr(InflationIndex)

class InflationIndex : public Index {
  protected:
    InflationIndex();
  public:
    std::string familyName() const;
    Region region() const;
    bool revised() const;
    bool interpolated() const;
    Frequency frequency() const;
    Period availabilityLag() const;
    Currency currency() const;
};

%shared_ptr(ZeroInflationIndex)

class ZeroInflationIndex : public InflationIndex {
  public:
      ZeroInflationIndex(const std::string& familyName,
                         const Region& region,
                         bool revised,
                         bool interpolated,
                         Frequency frequency,
                         const Period& availabilityLag,
                         const Currency& currency,
                         const Handle<ZeroInflationTermStructure>& h =
                                       Handle<ZeroInflationTermStructure>());
      Handle<ZeroInflationTermStructure> zeroInflationTermStructure() const;
      boost::shared_ptr<ZeroInflationIndex> clone(const Handle<ZeroInflationTermStructure>& h) const;
};

%shared_ptr(YoYInflationIndex)

class YoYInflationIndex : public InflationIndex {
  public:
    YoYInflationIndex(const std::string& familyName,
                      const Region& region,
                      bool revised,
                      bool interpolated,
                      bool ratio,
                      Frequency frequency,
                      const Period& availabilityLag,
                      const Currency& currency,
                      const Handle<YoYInflationTermStructure>& ts =
                                Handle<YoYInflationTermStructure>());
    bool ratio() const;
    Handle<YoYInflationTermStructure> yoyInflationTermStructure() const;
    boost::shared_ptr<YoYInflationIndex> clone(const Handle<YoYInflationTermStructure>& h) const;
};

%define export_zii_instance(Name)
%{
using QuantLib::Name;
%}
%shared_ptr(Name)
class Name : public ZeroInflationIndex {
  public:
    Name(bool interpolated,
         const Handle<ZeroInflationTermStructure>& h =
                                    Handle<ZeroInflationTermStructure>());
};
%enddef

%define export_yii_instance(Name)
%fragment("Name","header") {
using QuantLib::Name;
}
%fragment("Name");
%shared_ptr(Name)
class Name : public YoYInflationIndex {
  public:
    Name(bool interpolated,
         const Handle<YoYInflationTermStructure>& h =
                                    Handle<YoYInflationTermStructure>());
};
%enddef

export_zii_instance(EUHICP);
export_zii_instance(EUHICPXT);
export_zii_instance(FRHICP);
export_zii_instance(UKRPI);
export_zii_instance(USCPI);
export_zii_instance(ZACPI);

export_yii_instance(YYEUHICP);
export_yii_instance(YYEUHICPXT);
export_yii_instance(YYEUHICPr);
export_yii_instance(YYFRHICP);
export_yii_instance(YYFRHICPr);
export_yii_instance(YYUKRPI);
export_yii_instance(YYUKRPIr);
export_yii_instance(YYUSCPI);
export_yii_instance(YYUSCPIr);
export_yii_instance(YYZACPI);
export_yii_instance(YYZACPIr);

%{
using QuantLib::AUCPI;
%}
%shared_ptr(AUCPI)
class AUCPI : public ZeroInflationIndex {
  public:
    AUCPI(Frequency frequency,
          bool revised,
          bool interpolated,
          const Handle<ZeroInflationTermStructure>& h =
                                    Handle<ZeroInflationTermStructure>());
};


// utilities

%{
using QuantLib::CPI;
%}

struct CPI {
    enum InterpolationType { AsIndex, Flat, Linear };
};


// cashflows

%{
using QuantLib::InflationCoupon;
using QuantLib::CPICoupon;
%}

%shared_ptr(InflationCoupon)
class InflationCoupon : public Coupon {
  private:
    InflationCoupon();
  public:
    Date fixingDate() const;
    Integer fixingDays() const;
    Period observationLag() const;
    Rate indexFixing() const;
    boost::shared_ptr<InflationIndex> index() const;
};

%inline %{
    boost::shared_ptr<InflationCoupon> as_inflation_coupon(
                                      const boost::shared_ptr<CashFlow>& cf) {
        return boost::dynamic_pointer_cast<InflationCoupon>(cf);
    }
%}

%shared_ptr(CPICoupon)
class CPICoupon : public InflationCoupon {
  private:
    CPICoupon();
  public:
    Rate fixedRate() const;
    Spread spread() const;
    Rate adjustedFixing() const;
    Rate baseCPI() const;
    CPI::InterpolationType observationInterpolation() const;
    boost::shared_ptr<ZeroInflationIndex> cpiIndex() const;
};

%inline %{
    boost::shared_ptr<CPICoupon> as_cpi_coupon(
                                      const boost::shared_ptr<CashFlow>& cf) {
        return boost::dynamic_pointer_cast<CPICoupon>(cf);
    }
%}


%{
using QuantLib::YoYOptionletVolatilitySurface;
using QuantLib::ConstantYoYOptionletVolatility;
%}

%shared_ptr(YoYOptionletVolatilitySurface);
class YoYOptionletVolatilitySurface : public VolatilityTermStructure {
    private:
        YoYOptionletVolatilitySurface();
    public:
        Volatility volatility(const Date& maturityDate,
                              Rate strike,
                              const Period &obsLag = Period(-1,Days),
                              bool extrapolate = false) const;
        Volatility volatility(const Period& optionTenor,
                              Rate strike,
                              const Period &obsLag = Period(-1,Days),
                              bool extrapolate = false) const;
        virtual Volatility totalVariance(const Date& exerciseDate,
                                         Rate strike,
                                         const Period &obsLag = Period(-1,Days),
                                         bool extrapolate = false) const;
        virtual Volatility totalVariance(const Period& optionTenor,
                                         Rate strike,
                                         const Period &obsLag = Period(-1,Days),
                                         bool extrapolate = false) const;
        virtual Period observationLag() const;
        virtual Frequency frequency() const;
        virtual bool indexIsInterpolated();
        virtual Date baseDate();
        virtual Time timeFromBase(const Date &date,
                                  const Period& obsLag = Period(-1,Days)) const;
        virtual Volatility baseLevel() const;
};

%template(YoYOptionletVolatilitySurfaceHandle) Handle<YoYOptionletVolatilitySurface>;

%shared_ptr(ConstantYoYOptionletVolatility);
class ConstantYoYOptionletVolatility
    : public YoYOptionletVolatilitySurface {
    public:
      ConstantYoYOptionletVolatility(Volatility v,
                                     Natural settlementDays,
                                     const Calendar&,
                                     BusinessDayConvention bdc,
                                     const DayCounter& dc,
                                     const Period& observationLag,
                                     Frequency frequency,
                                     bool indexIsInterpolated,
                                     Rate minStrike = -1.0,
                                     Rate maxStrike = 100.0);
};

// bootstrapped curves
%{
using QuantLib::BootstrapHelper;
using QuantLib::ZeroCouponInflationSwapHelper;
using QuantLib::YearOnYearInflationSwapHelper;
using QuantLib::YoYOptionletHelper;
%}

%shared_ptr(BootstrapHelper<ZeroInflationTermStructure>)
%shared_ptr(BootstrapHelper<YoYInflationTermStructure>)
%shared_ptr(BootstrapHelper<YoYOptionletVolatilitySurface>)

template <class TS>
class BootstrapHelper : public Observable {
  public:
    Handle<Quote> quote() const;
    Date latestDate() const;
	Date earliestDate() const;
	Date maturityDate() const;
	Date latestRelevantDate() const;
	Date pillarDate() const;
	Real impliedQuote() const;
	Real quoteError() const;
  private:
    BootstrapHelper();
};

%template(ZeroHelper) BootstrapHelper<ZeroInflationTermStructure>;
%template(YoYHelper) BootstrapHelper<YoYInflationTermStructure>;
%template(YoYOptionHelper) BootstrapHelper<YoYOptionletVolatilitySurface>;

 
#if defined(SWIGCSHARP)
SWIG_STD_VECTOR_ENHANCED( boost::shared_ptr<BootstrapHelper<ZeroInflationTermStructure> > )
SWIG_STD_VECTOR_ENHANCED( boost::shared_ptr<BootstrapHelper<YoYInflationTermStructure> > )
SWIG_STD_VECTOR_ENHANCED( boost::shared_ptr<BootstrapHelper<YoYOptionletVolatilitySurface> > )
#endif
namespace std {
    %template(ZeroHelperVector) vector<boost::shared_ptr<BootstrapHelper<ZeroInflationTermStructure> > >;
    %template(YoYHelperVector) vector<boost::shared_ptr<BootstrapHelper<YoYInflationTermStructure> > >;
    %template(YoYOptionHelperVector) vector<boost::shared_ptr<BootstrapHelper<YoYOptionletVolatilitySurface> > >;
}

%shared_ptr(ZeroCouponInflationSwapHelper)
class ZeroCouponInflationSwapHelper : public BootstrapHelper<ZeroInflationTermStructure> {
  public:
    // using extend to prevent deprecation warning
    %extend {
        ZeroCouponInflationSwapHelper(
            const Handle<Quote>& quote,
            const Period& lag,   // lag on swap observation of index
            const Date& maturity,
            const Calendar& calendar,
            BusinessDayConvention bcd,
            const DayCounter& dayCounter,
            const boost::shared_ptr<ZeroInflationIndex>& index,
            const Handle<YieldTermStructure>& nominalTS = Handle<YieldTermStructure>()) {

            return new ZeroCouponInflationSwapHelper(quote,lag,maturity,
                                                     calendar,bcd,
                                                     dayCounter,index,
                                                     nominalTS);
        }
    }
};

%shared_ptr(YearOnYearInflationSwapHelper)
class YearOnYearInflationSwapHelper : public BootstrapHelper<YoYInflationTermStructure> {
  public:
    // using extend to prevent deprecation warning
    %extend {
        YearOnYearInflationSwapHelper(const Handle<Quote>& quote,
                                      const Period& lag,
                                      const Date& maturity,
                                      const Calendar& calendar,
                                      BusinessDayConvention bdc,
                                      const DayCounter& dayCounter,
                                      const boost::shared_ptr<YoYInflationIndex>& index,
                                      const Handle<YieldTermStructure>& nominalTS =
                                                        Handle<YieldTermStructure>()) {
            return new YearOnYearInflationSwapHelper(quote,lag,maturity,
                                                     calendar,bdc,
                                                     dayCounter,index,
                                                     nominalTS);
        }
    }
};


%{
using QuantLib::PiecewiseZeroInflationCurve;
using QuantLib::PiecewiseYoYInflationCurve;
%}

%shared_ptr(PiecewiseZeroInflationCurve<Linear>);

template <class Interpolator>
class PiecewiseZeroInflationCurve : public ZeroInflationTermStructure {
    #if !defined(SWIGJAVA) && !defined(SWIGCSHARP)
    %feature("kwargs") PiecewiseZeroInflationCurve;
    #endif
  public:
    PiecewiseZeroInflationCurve(
              const Date& referenceDate,
              const Calendar& calendar,
              const DayCounter& dayCounter,
              const Period& lag,
              Frequency frequency,
              bool indexIsInterpolated,
              Rate baseRate,
              const Handle<YieldTermStructure>& nominalTS,
              const std::vector<boost::shared_ptr<BootstrapHelper<ZeroInflationTermStructure> > >& instruments,
              Real accuracy = 1.0e-12,
              const Interpolator& i = Interpolator());
    const std::vector<Date>& dates() const;
    const std::vector<Time>& times() const;
    #if !defined(SWIGR)
    std::vector<std::pair<Date,Real> > nodes() const;
    #endif
};

%template(PiecewiseZeroInflation) PiecewiseZeroInflationCurve<Linear>;


%shared_ptr(PiecewiseYoYInflationCurve<Linear>);

template <class Interpolator>
class PiecewiseYoYInflationCurve : public YoYInflationTermStructure {
    #if !defined(SWIGJAVA) && !defined(SWIGCSHARP)
    %feature("kwargs") PiecewiseYoYInflationCurve;
    #endif
  public:
    PiecewiseYoYInflationCurve(
              const Date& referenceDate,
              const Calendar& calendar,
              const DayCounter& dayCounter,
              const Period& lag,
              Frequency frequency,
              bool indexIsInterpolated,
              Rate baseRate,
              const Handle<YieldTermStructure>& nominalTS,
              const std::vector<boost::shared_ptr<BootstrapHelper<YoYInflationTermStructure> > >& instruments,
              Real accuracy = 1.0e-12,
              const Interpolator& i = Interpolator());
    const std::vector<Date>& dates() const;
    const std::vector<Time>& times() const;
    #if !defined(SWIGR)
    std::vector<std::pair<Date,Real> > nodes() const;
    #endif
};

%template(PiecewiseYoYInflation) PiecewiseYoYInflationCurve<Linear>;


// utilities

%inline %{

    Date inflationBaseDate(const Date& referenceDate,
                           const Period& observationLag,
                           Frequency frequency,
                           bool indexIsInterpolated) {
        if (indexIsInterpolated) {
            return referenceDate - observationLag;
        } else {
            return QuantLib::inflationPeriod(referenceDate - observationLag,
                                             frequency).first;
        }
    }

%}

// inflation coupons

%{
Leg _yoyInflationLeg(const Schedule& schedule,
                     const Calendar& calendar,
                     const boost::shared_ptr<YoYInflationIndex>& index,
                     const Period& observationLag,
                     const std::vector<Real>& notionals,
                     const DayCounter& paymentDayCounter,
                     BusinessDayConvention paymentAdjustment = Following,
                     Natural fixingDays = 0,
                     const std::vector<Real>& gearings = std::vector<Real>(),
                     const std::vector<Spread>& spreads = std::vector<Spread>(),
                     const std::vector<Rate>& caps = std::vector<Rate>(),
                     const std::vector<Rate>& floors = std::vector<Rate>()) {
        return QuantLib::yoyInflationLeg(schedule, calendar, index, observationLag)
            .withNotionals(notionals)
            .withPaymentDayCounter(paymentDayCounter)
            .withPaymentAdjustment(paymentAdjustment)
            .withFixingDays(fixingDays)
            .withGearings(gearings)
            .withSpreads(spreads)
            .withCaps(caps)
            .withFloors(floors);
}
%}
%feature("kwargs") _yoyInflationLeg;
%rename(yoyInflationLeg) _yoyInflationLeg;
Leg _yoyInflationLeg(const Schedule& schedule,
                     const Calendar& calendar,
                     const boost::shared_ptr<YoYInflationIndex>& index,
                     const Period& observationLag,
                     const std::vector<Real>& notionals,
                     const DayCounter& paymentDayCounter,
                     BusinessDayConvention paymentAdjustment = Following,
                     Natural fixingDays = 0,
                     const std::vector<Real>& gearings = std::vector<Real>(),
                     const std::vector<Spread>& spreads = std::vector<Spread>(),
                     const std::vector<Rate>& caps = std::vector<Rate>(),
                     const std::vector<Rate>& floors = std::vector<Rate>());


// inflation instruments

%{
using QuantLib::ZeroCouponInflationSwap;
using QuantLib::YearOnYearInflationSwap;
using QuantLib::CPISwap;
%}

%shared_ptr(ZeroCouponInflationSwap)
class ZeroCouponInflationSwap : public Swap {
  public:
    enum Type { Receiver = -1, Payer = 1 };
    ZeroCouponInflationSwap(
                   ZeroCouponInflationSwap::Type type,
                   Real nominal,
                   const Date& start,
                   const Date& maturity,
                   const Calendar& calendar,
                   BusinessDayConvention convention,
                   const DayCounter& dayCounter,
                   Rate fixedRate,
                   const boost::shared_ptr<ZeroInflationIndex>& index,
                   const Period& lag,
                   bool adjustInfObsDates = false,
                   Calendar infCalendar = Calendar(),
                   BusinessDayConvention infConvention = Following);
    Rate fairRate();
    Real fixedLegNPV();
    Real inflationLegNPV();
    std::vector<boost::shared_ptr<CashFlow> > fixedLeg();
    std::vector<boost::shared_ptr<CashFlow> > inflationLeg();
    ZeroCouponInflationSwap::Type type();
};

%shared_ptr(YearOnYearInflationSwap)
class YearOnYearInflationSwap : public Swap {
  public:
    enum Type { Receiver = -1, Payer = 1 };
    YearOnYearInflationSwap(
               YearOnYearInflationSwap::Type type,
               Real nominal,
               const Schedule& fixedSchedule,
               Rate fixedRate,
               const DayCounter& fixedDayCounter,
               const Schedule& yoySchedule,
               const boost::shared_ptr<YoYInflationIndex>& index,
               const Period& lag,
               Spread spread,
               const DayCounter& yoyDayCounter,
               const Calendar& paymentCalendar,
               BusinessDayConvention paymentConvention = Following);
    Rate fairRate();
    Real fixedLegNPV();
    Real yoyLegNPV();
    Spread fairSpread();
    const Leg& fixedLeg();
    const Leg& yoyLeg();
};

%shared_ptr(CPISwap)
class CPISwap : public Swap {
  public:
    enum Type { Receiver = -1, Payer = 1 };
    CPISwap(
            CPISwap::Type type,
            Real nominal,
            bool subtractInflationNominal,
            Spread spread,
            const DayCounter& floatDayCount,
            const Schedule& floatSchedule,
            const BusinessDayConvention& floatRoll,
            Natural fixingDays,
            const boost::shared_ptr<IborIndex>& floatIndex,
            Rate fixedRate,
            Real baseCPI,
            const DayCounter& fixedDayCount,
            const Schedule& fixedSchedule,
            const BusinessDayConvention& fixedRoll,
            const Period& observationLag,
            const boost::shared_ptr<ZeroInflationIndex>& fixedIndex,
            CPI::InterpolationType observationInterpolation = CPI::AsIndex,
            Real inflationNominal = Null<Real>() );
    Rate fairRate();
    Real floatLegNPV();
    Spread fairSpread();
    Real fixedLegNPV();
    const Leg& cpiLeg();
    const Leg& floatLeg();
};


%{
using QuantLib::YoYInflationCapFloor;
using QuantLib::YoYInflationCap;
using QuantLib::YoYInflationFloor;
using QuantLib::YoYInflationCollar;
%}

%shared_ptr(YoYInflationCapFloor)
class YoYInflationCapFloor : public Instrument {
  public:
<<<<<<< HEAD
     enum Type { Cap = 1, Floor = -1, Collar = 0};
=======
     enum Type { Cap, Floor, Collar };
     YoYInflationCapFloor(YoYInflationCapFloor::Type type,
                          const Leg& yoyLeg,
                          const std::vector<Rate>& strikes);
>>>>>>> c2ba4d4d
     Volatility impliedVolatility(
                           Real price,
                           const Handle<YoYInflationTermStructure>& curve,
                           Volatility guess,
                           Real accuracy = 1.0e-4,
                           Size maxEvaluations = 100,
                           Volatility minVol = 1.0e-7,
                           Volatility maxVol = 4.0) const;
     %extend {
         std::vector<Real> optionletPrices() {
             return self->result<std::vector<Real> >("optionletsPrice");
         }
     }
};

%shared_ptr(YoYInflationCap)
class YoYInflationCap : public YoYInflationCapFloor {
  public:
    YoYInflationCap(
            const std::vector<boost::shared_ptr<CashFlow> >& leg,
            const std::vector<Rate>& capRates);
};

%shared_ptr(YoYInflationFloor)
class YoYInflationFloor : public YoYInflationCapFloor {
  public:
    YoYInflationFloor(
            const std::vector<boost::shared_ptr<CashFlow> >& leg,
            const std::vector<Rate>& floorRates);
};

%shared_ptr(YoYInflationCollar)
class YoYInflationCollar : public YoYInflationCapFloor {
  public:
    YoYInflationCollar(
            const std::vector<boost::shared_ptr<CashFlow> >& leg,
            const std::vector<Rate>& capRates,
            const std::vector<Rate>& floorRates);
};

%{
using QuantLib::InterpolatedZeroInflationCurve;
using QuantLib::InterpolatedYoYInflationCurve;
%}

%shared_ptr(InterpolatedZeroInflationCurve<Linear>);
%shared_ptr(InterpolatedYoYInflationCurve<Linear>);

template <class Interpolator>
class InterpolatedZeroInflationCurve : public ZeroInflationTermStructure {
    %feature("kwargs") InterpolatedZeroInflationCurve;
  public:
    InterpolatedZeroInflationCurve(const Date& referenceDate,
                                   const Calendar& calendar,
                                   const DayCounter& dayCounter,
                                   const Period& lag,
                                   Frequency frequency,
                                   bool indexIsInterpolated,
                                   const std::vector<Date>& dates,
                                   const std::vector<Rate>& rates,
                                   const Interpolator &interpolator
                                                        = Interpolator());
    const std::vector<Date>& dates() const;
    const std::vector<Time>& times() const;
    const std::vector<Real>& data() const;
    const std::vector<Rate>& rates() const;
    #if !defined(SWIGR)
    std::vector<std::pair<Date,Rate> > nodes() const;
    #endif
};

template <class Interpolator>
class InterpolatedYoYInflationCurve : public YoYInflationTermStructure {
    %feature("kwargs") InterpolatedYoYInflationCurve;
  public:
    InterpolatedYoYInflationCurve(const Date& referenceDate,
                                   const Calendar& calendar,
                                   const DayCounter& dayCounter,
                                   const Period& lag,
                                   Frequency frequency,
                                   bool indexIsInterpolated,
                                   const std::vector<Date>& dates,
                                   const std::vector<Rate>& rates,
                                   const Interpolator &interpolator
                                                        = Interpolator());
    const std::vector<Date>& dates() const;
    const std::vector<Time>& times() const;
    const std::vector<Real>& data() const;
    const std::vector<Rate>& rates() const;
    #if !defined(SWIGR)
    std::vector<std::pair<Date,Rate> > nodes() const;
    #endif
};

%template(ZeroInflationCurve) InterpolatedZeroInflationCurve<Linear>;
%template(YoYInflationCurve) InterpolatedYoYInflationCurve<Linear>;

%{
using QuantLib::YoYCapFloorTermPriceSurface;
using QuantLib::InterpolatedYoYCapFloorTermPriceSurface;
%}

%shared_ptr(YoYCapFloorTermPriceSurface)
class YoYCapFloorTermPriceSurface : public InflationTermStructure {
  private:
    YoYCapFloorTermPriceSurface();
  public:
    virtual std::pair<std::vector<Time>, std::vector<Rate> > atmYoYSwapTimeRates() const;
    virtual std::pair<std::vector<Date>, std::vector<Rate> > atmYoYSwapDateRates() const;
    virtual boost::shared_ptr<YoYInflationTermStructure> YoYTS() const;
    boost::shared_ptr<YoYInflationIndex> yoyIndex();
    virtual BusinessDayConvention businessDayConvention() const;
    virtual Natural fixingDays() const;
    virtual Real price(const Date& d, Rate k);
    virtual Real capPrice(const Date& d, Rate k);
    virtual Real floorPrice(const Date& d, Rate k);
    virtual Rate atmYoYSwapRate(const Date &d,
                                bool extrapolate = true);
    virtual Rate atmYoYRate(const Date &d,
                            const Period &obsLag = Period(-1,Days),
                            bool extrapolate = true);

    virtual Real price(const Period& d, Rate k) const;
    virtual Real capPrice(const Period& d, Rate k) const;
    virtual Real floorPrice(const Period& d, Rate k) const;
    virtual Rate atmYoYSwapRate(const Period &d,
                                bool extrapolate = true) const;
    virtual Rate atmYoYRate(const Period &d,
                            const Period &obsLag = Period(-1,Days),
                            bool extrapolate = true) const;

    virtual std::vector<Rate> strikes();
    virtual std::vector<Rate> capStrikes();
    virtual std::vector<Rate> floorStrikes();
    virtual std::vector<Period> maturities();
    virtual Rate minStrike() const;
    virtual Rate maxStrike() const;
    virtual Date minMaturity() const;
    virtual Date maxMaturity() const;

    virtual Date yoyOptionDateFromTenor(const Period& p) const;
};

%define export_yoy_capfloor_termpricesurface(Name,Interpolator2D, Interpolator1D)

%{
typedef InterpolatedYoYCapFloorTermPriceSurface<Interpolator2D, Interpolator1D> Name;
%}

%shared_ptr(Name);
class Name : public YoYCapFloorTermPriceSurface {
  public:
    %extend {
        Name(Natural fixingDays,
          const Period &yyLag,  // observation lag
          const boost::shared_ptr<YoYInflationIndex>& yii,
          Rate baseRate,
          const Handle<YieldTermStructure> &nominal,
          const DayCounter &dc,
          const Calendar &cal,
          const BusinessDayConvention &bdc,
          const std::vector<Rate> &cStrikes,
          const std::vector<Rate> &fStrikes,
          const std::vector<Period> &cfMaturities,
          const Matrix &cPrice,
          const Matrix &fPrice,
          const Interpolator2D &interpolator2d = Interpolator2D(),
          const Interpolator1D &interpolator1d = Interpolator1D()) {
            return new Name(fixingDays, yyLag, yii, baseRate, nominal,
                            dc, cal, bdc, cStrikes, fStrikes, cfMaturities,
                            cPrice, fPrice);
        }
    }
};
%enddef

export_yoy_capfloor_termpricesurface(YoYInflationCapFloorTermPriceSurface,Bicubic,Cubic);


%{
using QuantLib::YoYInflationCapFloorEngine;
using QuantLib::YoYInflationBlackCapFloorEngine;
using QuantLib::YoYInflationUnitDisplacedBlackCapFloorEngine;
using QuantLib::YoYInflationBachelierCapFloorEngine;
%}

%shared_ptr(YoYInflationBlackCapFloorEngine)
class YoYInflationBlackCapFloorEngine : public PricingEngine {
  public:
    YoYInflationBlackCapFloorEngine(const boost::shared_ptr<YoYInflationIndex>&,
                                    const Handle<YoYOptionletVolatilitySurface>& vol,
                                    const Handle<YieldTermStructure>& nominalTermStructure);
};

%shared_ptr(YoYInflationUnitDisplacedBlackCapFloorEngine)
class YoYInflationUnitDisplacedBlackCapFloorEngine : public PricingEngine {
  public:
    YoYInflationUnitDisplacedBlackCapFloorEngine(const boost::shared_ptr<YoYInflationIndex>&,
                                    const Handle<YoYOptionletVolatilitySurface>& vol,
                                    const Handle<YieldTermStructure>& nominalTermStructure);
};

%shared_ptr(YoYInflationBachelierCapFloorEngine)
class YoYInflationBachelierCapFloorEngine : public PricingEngine {
  public:
    YoYInflationBachelierCapFloorEngine(const boost::shared_ptr<YoYInflationIndex>&,
                                    const Handle<YoYOptionletVolatilitySurface>& vol,
                                    const Handle<YieldTermStructure>& nominalTermStructure);
};

%shared_ptr(YoYOptionletHelper)
class YoYOptionletHelper : public BootstrapHelper<YoYOptionletVolatilitySurface> {
  public:
      %extend {
        YoYOptionletHelper(
         const Handle<Quote>& price,
         Real notional,
         YoYInflationCapFloor::Type capFloorType,
         Period &lag,
         const DayCounter& yoyDayCounter,
         const Calendar& paymentCalendar,
         Natural fixingDays,
         const boost::shared_ptr<YoYInflationIndex>& index,
         Rate strike, Size n,
         const boost::shared_ptr<PricingEngine> &pricer) {
            boost::shared_ptr<QuantLib::YoYInflationCapFloorEngine> engine = boost::dynamic_pointer_cast<YoYInflationCapFloorEngine>(pricer);
            return new YoYOptionletHelper(price, notional, capFloorType, lag, yoyDayCounter, paymentCalendar, fixingDays, index, strike, n, engine);
         }
     }
    void setTermStructure(YoYOptionletVolatilitySurface*);
};

%{
using QuantLib::YoYOptionletStripper;
using QuantLib::InterpolatedYoYOptionletStripper;
%}

%shared_ptr(YoYOptionletStripper)
class YoYOptionletStripper {
  private:
    YoYOptionletStripper();
  public:
      %extend {
        virtual void initialize(const boost::shared_ptr<YoYCapFloorTermPriceSurface>& surf,
                                const boost::shared_ptr<PricingEngine>& pricer,
                                Real slope) const {
            boost::shared_ptr<QuantLib::YoYInflationCapFloorEngine> engine = boost::dynamic_pointer_cast<YoYInflationCapFloorEngine>(pricer);
            return (self)->initialize(surf, engine, slope);
        }
    }
    virtual Rate maxStrike() const;
    virtual std::vector<Rate> strikes() const;
    virtual std::pair<std::vector<Rate>, std::vector<Volatility> > slice(const Date &d) const;
};

%shared_ptr(InterpolatedYoYOptionletStripper<Linear>)
template <class Interpolator1D>
class InterpolatedYoYOptionletStripper: public YoYOptionletStripper {
  public:
    InterpolatedYoYOptionletStripper();
};

%template(InterpolatedYoYInflationOptionletStripper) InterpolatedYoYOptionletStripper<Linear>;

%{
using QuantLib::InterpolatedYoYOptionletVolatilityCurve;
using QuantLib::KInterpolatedYoYOptionletVolatilitySurface;
using QuantLib::YoYInflationCapFloorEngine;
%}

%shared_ptr(InterpolatedYoYOptionletVolatilityCurve<Linear>);

template <class Interpolator1D>
class InterpolatedYoYOptionletVolatilityCurve : public YoYOptionletVolatilitySurface {
  public:
    InterpolatedYoYOptionletVolatilityCurve(Natural settlementDays,
                                            const Calendar&,
                                            BusinessDayConvention bdc,
                                            const DayCounter& dc,
                                            const Period &lag,
                                            Frequency frequency,
                                            bool indexIsInterpolated,
                                            const std::vector<Date> &d,
                                            const std::vector<Volatility> &v,
                                            Rate minStrike,
                                            Rate maxStrike,
                                            const Interpolator1D &i =
                                                        Interpolator1D());
};

%template(InterpolatedYoYInflationOptionletVolatilityCurve) InterpolatedYoYOptionletVolatilityCurve<Linear>;

%shared_ptr(KInterpolatedYoYOptionletVolatilitySurface<Linear>);
template <class Interpolator1D>
class KInterpolatedYoYOptionletVolatilitySurface : public YoYOptionletVolatilitySurface {
  public:
      %extend {
        KInterpolatedYoYOptionletVolatilitySurface(
            Natural settlementDays,
            const Calendar& calendar,
            BusinessDayConvention bdc,
            const DayCounter& dc,
            const Period& lag,
            const boost::shared_ptr<YoYCapFloorTermPriceSurface>& capFloorPrices,
            const boost::shared_ptr<PricingEngine>& pricer,
            const boost::shared_ptr<YoYOptionletStripper>& yoyOptionletStripper,
            Real slope,
            const Interpolator1D& interpolator = Interpolator1D()) {
                 boost::shared_ptr<QuantLib::YoYInflationCapFloorEngine> engine = boost::dynamic_pointer_cast<YoYInflationCapFloorEngine>(pricer);
                     return new KInterpolatedYoYOptionletVolatilitySurface<Interpolator1D>(settlementDays,
                                 calendar, bdc, dc, lag, capFloorPrices, engine, yoyOptionletStripper,
                                 slope, interpolator);
        }
     }
     std::pair<std::vector<Rate>, std::vector<Volatility> > Dslice(
                                                 const Date &d) const;
};

%template(KInterpolatedYoYInflationOptionletVolatilitySurface) KInterpolatedYoYOptionletVolatilitySurface<Linear>;

#endif<|MERGE_RESOLUTION|>--- conflicted
+++ resolved
@@ -679,14 +679,10 @@
 %shared_ptr(YoYInflationCapFloor)
 class YoYInflationCapFloor : public Instrument {
   public:
-<<<<<<< HEAD
-     enum Type { Cap = 1, Floor = -1, Collar = 0};
-=======
      enum Type { Cap, Floor, Collar };
      YoYInflationCapFloor(YoYInflationCapFloor::Type type,
                           const Leg& yoyLeg,
                           const std::vector<Rate>& strikes);
->>>>>>> c2ba4d4d
      Volatility impliedVolatility(
                            Real price,
                            const Handle<YoYInflationTermStructure>& curve,
