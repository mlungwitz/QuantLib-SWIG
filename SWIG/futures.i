--- conflicted
+++ resolved
@@ -35,27 +35,12 @@
 %shared_ptr(OvernightIndexFuture)
 class OvernightIndexFuture : public Instrument {
   public:
-<<<<<<< HEAD
-    %extend {
-        OvernightIndexFuture(const ext::shared_ptr<OvernightIndex>& overnightIndex,
-                             const Date& valueDate,
-                             const Date& maturityDate,
-                             const Handle<YieldTermStructure>& discountCurve,
-                             const Handle<Quote>& convexityAdjustment = Handle<Quote>(),
-                             OvernightAveraging::Type averagingMethod = OvernightAveraging::Compound) {
-            return new OvernightIndexFuture(overnightIndex, ext::shared_ptr<Payoff>(),
-                                            valueDate, maturityDate, discountCurve,
-                                            convexityAdjustment, averagingMethod);
-        }
-    }
-=======
     OvernightIndexFuture(
         ext::shared_ptr<OvernightIndex> overnightIndex,
         const Date& valueDate,
         const Date& maturityDate,
         Handle<Quote> convexityAdjustment = Handle<Quote>(),
         OvernightAveraging::Type averagingMethod = OvernightAveraging::Compound);
->>>>>>> b1c43645
 
     Real convexityAdjustment() const;
 };
