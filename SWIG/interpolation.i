--- conflicted
+++ resolved
@@ -188,21 +188,20 @@
                          QuantLib::CubicInterpolation::SecondDerivative, 0.0) {}
 };
 
-<<<<<<< HEAD
+class KrugerLog : public QuantLib::LogCubic {
+  public:
+    KrugerLog()
+    : QuantLib::LogCubic(QuantLib::CubicInterpolation::Kruger, false,
+                         QuantLib::CubicInterpolation::SecondDerivative, 0.0,
+                         QuantLib::CubicInterpolation::SecondDerivative, 0.0) {}
+};
+
 class ConvexMonotone : public QuantLib::ConvexMonotone {
   public:
     ConvexMonotone()
     : QuantLib::ConvexMonotone(QuantLib::ConvexMonotoneInterpolation::quadraticity, 0.3,
                                QuantLib::ConvexMonotoneInterpolation::monotonicity, 0.7,
                                QuantLib::ConvexMonotoneInterpolation::forcePositive, true) {}
-=======
-class KrugerLog : public QuantLib::LogCubic {
-  public:
-    KrugerLog()
-    : QuantLib::LogCubic(QuantLib::CubicInterpolation::Kruger, false,
-                         QuantLib::CubicInterpolation::SecondDerivative, 0.0,
-                         QuantLib::CubicInterpolation::SecondDerivative, 0.0) {}
->>>>>>> 85e627c5
 };
 %}
 
@@ -215,12 +214,9 @@
 struct DefaultLogCubic {};
 struct MonotonicLogCubic {};
 struct SplineCubic {};
-<<<<<<< HEAD
-struct ConvexMonotone{};
-=======
 struct Kruger {};
 struct KrugerLog {};
->>>>>>> 85e627c5
+struct ConvexMonotone{};
 
 %{
 using QuantLib::RichardsonExtrapolation;
