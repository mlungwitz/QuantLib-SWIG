--- conflicted
+++ resolved
@@ -321,14 +321,8 @@
             const Date& endDate,
             const Handle<Quote>& rate,
             const ext::shared_ptr<OvernightIndex>& index,
-<<<<<<< HEAD
-            const Handle<YieldTermStructure>& discountingCurve
-                                        = Handle<YieldTermStructure>(),
-            bool telescopicValueDates = false,
-=======
             const Handle<YieldTermStructure>& discountingCurve = Handle<YieldTermStructure>(),
             bool telescopicValueDates = false, 
->>>>>>> b1c43645
             OvernightAveraging::Type averagingMethod = OvernightAveraging::Compound);
 };
 
@@ -356,11 +350,7 @@
             const Date& valueDate,
             const Date& maturityDate,
             const ext::shared_ptr<OvernightIndex>& index,
-<<<<<<< HEAD
-            const Handle<Quote>& convexityAdjustment = Handle<Quote>(),
-=======
             const Handle<Quote>& convexityAdjustment = Handle<Quote>(), 
->>>>>>> b1c43645
             OvernightAveraging::Type averagingMethod = OvernightAveraging::Compound);
 };
 
