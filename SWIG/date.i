
/*
 Copyright (C) 2000, 2001, 2002, 2003 RiskMap srl
 Copyright (C) 2003, 2004, 2005, 2006, 2007, 2008 StatPro Italia srl
 Copyright (C) 2005 Johan Witters
 Copyright (C) 2013 Simon Shakeshaft
 Copyright (C) 2014 Bitquant Research Laboratories (Asia) Ltd.
 Copyright (C) 2015 Klaus Spanderen
 Copyright (C) 2018 Matthias Lungwitz
 Copyright (C) 2021 Ralf Konrad Eckel

 This file is part of QuantLib, a free-software/open-source library
 for financial quantitative analysts and developers - http://quantlib.org/

 QuantLib is free software: you can redistribute it and/or modify it
 under the terms of the QuantLib license.  You should have received a
 copy of the license along with this program; if not, please email
 <quantlib-dev@lists.sf.net>. The license is also available online at
 <http://quantlib.org/license.shtml>.

 This program is distributed in the hope that it will be useful, but WITHOUT
 ANY WARRANTY; without even the implied warranty of MERCHANTABILITY or FITNESS
 FOR A PARTICULAR PURPOSE.  See the license for more details.
*/

#ifndef quantlib_date_i
#define quantlib_date_i

%include common.i
%include types.i
%include stl.i

%define QL_TYPECHECK_PERIOD                      5220    %enddef

%{
#ifndef QL_HIGH_RESOLUTION_DATE
    // They are not defined in the library, so we define them here
    namespace QuantLib {
        typedef int Hour;
        typedef int Minute;
        typedef int Second;
        typedef int Millisecond;
        typedef int Microsecond;
    }
#endif

using QuantLib::Day;
using QuantLib::Year;
using QuantLib::Hour;
using QuantLib::Minute;
using QuantLib::Second;
using QuantLib::Millisecond;
using QuantLib::Microsecond;
%}

typedef Integer Day;
typedef Integer Year;
// not really their type, but Integer is convertible
// to it and SWIG knows about it.
typedef Integer Hour;
typedef Integer Minute;
typedef Integer Second;
typedef Integer Millisecond;
typedef Integer Microsecond;

#if defined(SWIGJAVA)
%javaconst(1);
#endif

%{
using QuantLib::Weekday;
using QuantLib::Sunday;
using QuantLib::Monday;
using QuantLib::Tuesday;
using QuantLib::Wednesday;
using QuantLib::Thursday;
using QuantLib::Friday;
using QuantLib::Saturday;
%}

enum Weekday {
    Sunday    = 1,
    Monday    = 2,
    Tuesday   = 3,
    Wednesday = 4,
    Thursday  = 5,
    Friday    = 6,
    Saturday  = 7
};


%{
using QuantLib::Month;
using QuantLib::January;
using QuantLib::February;
using QuantLib::March;
using QuantLib::April;
using QuantLib::May;
using QuantLib::June;
using QuantLib::July;
using QuantLib::August;
using QuantLib::September;
using QuantLib::October;
using QuantLib::November;
using QuantLib::December;
%}

enum Month {
    January   = 1,
    February  = 2,
    March     = 3,
    April     = 4,
    May       = 5,
    June      = 6,
    July      = 7,
    August    = 8,
    September = 9,
    October   = 10,
    November  = 11,
    December  = 12
};

%{
using QuantLib::TimeUnit;
using QuantLib::Days;
using QuantLib::Weeks;
using QuantLib::Months;
using QuantLib::Years;
using QuantLib::Hours;
using QuantLib::Minutes;
using QuantLib::Seconds;
using QuantLib::Milliseconds;
using QuantLib::Microseconds;
%}

enum TimeUnit { Days, Weeks, Months, Years, Hours, Minutes, Seconds, 
                Milliseconds,  Microseconds};

%{
using QuantLib::Frequency;
using QuantLib::NoFrequency;
using QuantLib::Once;
using QuantLib::Annual;
using QuantLib::Semiannual;
using QuantLib::EveryFourthMonth;
using QuantLib::Quarterly;
using QuantLib::Bimonthly;
using QuantLib::Monthly;
using QuantLib::EveryFourthWeek;
using QuantLib::Biweekly;
using QuantLib::Weekly;
using QuantLib::Daily;
using QuantLib::OtherFrequency;
%}

enum Frequency {
    NoFrequency = -1,
    Once = 0,
    Annual = 1,
    Semiannual = 2,
    EveryFourthMonth = 3,
    Quarterly = 4,
    Bimonthly = 6,
    Monthly = 12,
    EveryFourthWeek = 13,
    Biweekly = 26,
    Weekly = 52,
    Daily = 365,
    OtherFrequency = 999
};

#if defined(SWIGPYTHON)
%define QL_TYPECHECK_FREQUENCY       6210    %enddef
%typemap(in) ext::optional<Frequency> %{
	if($input == Py_None)
		$1 = ext::nullopt;
    else if (PyInt_Check($input))
        $1 = (Frequency) PyInt_AsLong($input);
	else
		$1 = (Frequency) PyLong_AsLong($input);
%}
%typecheck (QL_TYPECHECK_FREQUENCY) ext::optional<Frequency> {
if (PyInt_Check($input) || PyLong_Check($input) || Py_None == $input)
	$1 = 1;
else
	$1 = 0;
}
#else
#if defined(SWIGCSHARP)
%typemap(cscode) ext::optional<Frequency> %{
    public static implicit operator OptionalFrequency(Frequency f) => new OptionalFrequency(f);
%}
#endif
%template(OptionalFrequency) ext::optional<Frequency>;
#endif


#if defined(SWIGJAVA)
%javaconst(0);
#endif

// time period

#if defined(SWIGCSHARP)
%typemap(csinterfaces) Period "global::System.IDisposable, global::System.IEquatable<Period>, global::System.IComparable, global::System.IComparable<Period>";
%typemap(cscode) Period %{
  public override string ToString() {
    return this.__str__();
  }

  public override int GetHashCode() {
    return normalized().ToString().GetHashCode();
  }

  public int CompareTo(object obj) {
    if (obj != null && !(obj is Period))
      throw new global::System.ArgumentException("Object must be of type Period.");

    return CompareTo(obj as Period);
  }

  public int CompareTo(Period other) {
    // All instances are greater than null
    if (object.ReferenceEquals(other, null))
      return 1;
    else
      return Period.compareTo(this, other);
  }

  public override bool Equals(object obj) {
    return (obj != null) && (obj is Period) && Equals(obj as Period);
  }

  public bool Equals(Period other) {
    return (this == other);
  }

  public static bool operator==(Period lhs, Period rhs) {
    var lhsObject = (object)lhs;
    var rhsObject = (object)rhs;

    // null == null
    if (lhsObject == null && rhsObject == null)
      return true;

    // null != (!null)
    if (lhsObject == null || rhsObject == null)
      return false;

    return lhs.CompareTo(rhs) == 0;
  }

  public static bool operator!=(Period lhs, Period rhs) {
    return !(lhs == rhs);
  }

  public static bool operator<(Period lhs, Period rhs) {
    var lhsObject = (object)lhs;
    var rhsObject = (object)rhs;

    // null == null, therefore (null < null) == false
    if (lhsObject == null && rhsObject == null)
      return false;

    // All instances are greater than null
    if (lhsObject == null)
      return true;

    return lhs.CompareTo(rhs) < 0;
  }

  public static bool operator<=(Period lhs, Period rhs) {
    return (lhs < rhs) || (lhs == rhs);
  }

  public static bool operator>(Period lhs, Period rhs) {
    return !(lhs <= rhs);
  }

  public static bool operator>=(Period lhs, Period rhs) {
    return !(lhs < rhs);
  }
%}
#endif


%{
using QuantLib::Period;
using QuantLib::PeriodParser;
%}

class Period {
    #if defined(SWIGJAVA)
    %rename("repr")           __repr__;
    %rename("compare")        __cmp__;
    #endif
  public:
    Period();
    Period(Integer n, TimeUnit units);
    explicit Period(Frequency);
    Integer length() const;
    TimeUnit units() const;
    Frequency frequency() const;
    Period normalized() const;
    %extend {
        Period(const std::string& str) {
            return new Period(PeriodParser::parse(str));
        }
        std::string __str__() {
            std::ostringstream out;
            out << *self;
            return out.str();
        }
        std::string __repr__() {
            std::ostringstream out;
            out << "Period(\"" << QuantLib::io::short_period(*self) << "\")";
            return out.str();
        }
        #if defined(SWIGPYTHON) || defined(SWIGR)
        Period __neg__() {
            return -(*self);
        }
        Period __add__(const Period& p) {
            return *self + p;
        }
        Period __sub__(const Period& p) {
            return *self - p;
        }
        Period __mul__(Integer n) {
            return *self * n;
        }
        #endif
        #if defined(SWIGPYTHON)
        Period __rmul__(Integer n) {
            return *self * n;
        }
        bool __lt__(const Period& other) {
            return *self < other;
        }
        bool __gt__(const Period& other) {
            return other < *self;
        }
        bool __le__(const Period& other) {
            return !(other < *self);
        }
        bool __ge__(const Period& other) {
            return !(*self < other);
        }
        #endif
        #if defined(SWIGPYTHON) || defined(SWIGR) || defined(SWIGJAVA)
        bool __eq__(const Period& other) {
            return *self == other;
        }
        bool __ne__(const Period& other) {
            return *self != other;
        }
        hash_t __hash__() {
            size_t seed = 0;
            Period p = self->normalized();
            boost::hash_combine(seed, p.length());
            boost::hash_combine(seed, p.units());
            return seed;
        }
        int __cmp__(const Period& other) {
            return *self < other  ? -1 :
                   *self == other ?  0 :
                                     1;
        }
        #endif

        #if defined(SWIGCSHARP)
        static int compareTo(const Period& lhs, const Period& rhs) {
            return lhs < rhs  ? -1 :
                   lhs == rhs ?  0 :
                                 1;
        }
        #endif
    }
};

#if defined(SWIGPYTHON)
%typemap(in) ext::optional<Period> %{
    if($input == Py_None) {
        $1 = ext::nullopt;
    } else {
        void *argp;
        int res = 0;
        // copied from SWIGTYPE typemap -- might need updating for newer SWIG
        res = SWIG_ConvertPtr($input, &argp, $descriptor(Period*), SWIG_POINTER_NO_NULL);
        if (!SWIG_IsOK(res)) {
            SWIG_exception_fail(SWIG_ArgError(res), "in method '$symname', argument $argnum of type '$type'");
        }
        if (!argp) {
            SWIG_exception_fail(SWIG_ValueError, "invalid null reference in method '$symname', argument $argnum of type '$type'");
        } else {
            Period p = *reinterpret_cast<Period*>(argp);
            $1 = (ext::optional<Period>) p;
        }
    }
%}
%typecheck (QL_TYPECHECK_PERIOD) ext::optional<Period> {
    if($input == Py_None) {
        $1 = 1;
    } else {
        // copied from SWIGTYPE typemap -- might need updating for newer SWIG
        void *vptr = 0;
        int res = SWIG_ConvertPtr($input, &vptr, $descriptor(Period*), SWIG_POINTER_NO_NULL);
        $1 = SWIG_CheckState(res);
    }
}
#endif

namespace std {
    %template(PeriodVector) vector<Period>;
}



%{
using QuantLib::Date;
using QuantLib::DateParser;
%}

#if defined(SWIGPYTHON)
%{
#include <datetime.h>
%}
%init %{
    PyDateTime_IMPORT;
%}
#endif

#if defined(SWIGR)
%rename(__add__) Date::operator+;
%rename(__sub__) Date::operator-;
%Rruntime %{
setAs("_p_Date", "character",
function(from) {from$ISO()})

setAs("character", "_p_Date",
function(from) { DateParser_parseISO(from) })
setMethod("+", c("_p_Date", "numeric"),
    function(e1,e2) Date___add__(e1,e2))
setMethod("-", c("_p_Date", "numeric"),
    function(e1,e2) Date___sub__(e1,e2))
setMethod("+", c("_p_Date", "_p_Period"),
    function(e1,e2) Date___add__(e1,e2))
setMethod("-", c("_p_Date", "_p_Period"),
    function(e1,e2) Date___sub__(e1,e2))

setMethod("as.numeric", "_p_Date",
    function(x) x$serialNumber())

setAs("character", "_p_Period",
function(from) {Period(from)})
%}
#endif

#if defined(SWIGCSHARP)
%typemap(csinterfaces) Date "global::System.IDisposable, global::System.IComparable";
%typemap(cscode) Date %{
    public static Date operator+(Date d, int i) {
        return d.Add(i);
    }
    public static Date operator-(Date d, int i) {
        return d.Subtract(i);
    }
    public static Date operator+(Date d, Period p) {
        return d.Add(p);
    }
    public static Date operator-(Date d, Period p) {
        return d.Subtract(p);
    }
    public static int operator-(Date d1, Date d2) {
        return d1.Subtract(d2);
    }
    public static bool operator==(Date d1, Date d2) {
        object o1 = (object)d1;
        object o2 = (object)d2;
        if (o1 == null && o2 == null)
            return true;
        if (o1 == null || o2 == null)
            return false;
        return d1.serialNumber() == d2.serialNumber();
    }
    public static bool operator!=(Date d1, Date d2) {
        object o1 = (object)d1;
        object o2 = (object)d2;
        if (o1 == null && o2 == null)
            return false;
        if (o1 == null || o2 == null)
            return true;
        return d1.serialNumber() != d2.serialNumber();
    }
    public static bool operator>(Date d1, Date d2) {
        object o1 = (object)d1;
        object o2 = (object)d2;
        if (o1 == null || o2 == null)
            return false;
        return d1.serialNumber() > d2.serialNumber();
    }
    public static bool operator>=(Date d1, Date d2) {
        object o1 = (object)d1;
        object o2 = (object)d2;
        if (o1 == null || o2 == null)
            return false;
        return d1.serialNumber() >= d2.serialNumber();
    }
    public static bool operator<(Date d1, Date d2) {
        object o1 = (object)d1;
        object o2 = (object)d2;
        if (o1 == null || o2 == null)
            return false;
        return d1.serialNumber() < d2.serialNumber();
    }
    public static bool operator<=(Date d1, Date d2) {
        object o1 = (object)d1;
        object o2 = (object)d2;
        if (o1 == null || o2 == null)
            return false;
        return d1.serialNumber() <= d2.serialNumber();
    }
    public override bool Equals(object o)
    {
        try
        {
            Date d = (Date)o;
            return this.serialNumber() == d.serialNumber();
        }
        catch
        {
           return false;
        }
    }
    public override string ToString()
    {
        return this.__str__();
    }
    public int CompareTo(object obj) {
        if (obj == null) return 1;

        Date other = obj as Date;
        if (other != null)
            return this.serialNumber().CompareTo(other.serialNumber());
        else
           throw new global::System.ArgumentException("Object is not a Date");
    }
   public override int GetHashCode()
   {
       return this.serialNumber();
   }
%}
#endif

%{
    // used in Date(string, string) defined below
    void _replace_format(std::string& s, const std::string& old_format,
                         const std::string& new_format) {
        std::string::size_type i = s.find(old_format);
        if (i != std::string::npos)
            s.replace(i, old_format.length(), new_format);
    }
%}

class Date {
    #if defined(SWIGJAVA)
    %rename("repr")           __repr__;
    %rename("compare")        __cmp__;
    #endif
  public:
    Date();
    Date(Day d, Month m, Year y);
    %extend {
        Date(Day d, Month m, Year y,
             Hour hours, Minute minutes, Second seconds,
             Millisecond millisec = 0, Microsecond microsec = 0) {
        %#ifdef QL_HIGH_RESOLUTION_DATE
            return new Date(d, m, y, hours, minutes, seconds,
                            millisec, microsec);
        %#else
            throw std::runtime_error("QuantLib was not compiled "
                                     "with intraday support");
        %#endif
        }
    }
    Date(BigInteger serialNumber);
    // access functions
    Weekday weekday() const;
    Day dayOfMonth() const;
    Day dayOfYear() const;        // one-based
    Month month() const;
    Year year() const;
    %extend {
        Hour hours() {
        %#ifdef QL_HIGH_RESOLUTION_DATE
            return self->hours();
        %#else
            throw std::runtime_error("QuantLib was not compiled "
                                     "with intraday support");
        %#endif
        }
        Minute minutes() {
        %#ifdef QL_HIGH_RESOLUTION_DATE
            return self->minutes();
        %#else
            throw std::runtime_error("QuantLib was not compiled "
                                     "with intraday support");
        %#endif
        }
        Second seconds() {
        %#ifdef QL_HIGH_RESOLUTION_DATE
            return self->seconds();
        %#else
            throw std::runtime_error("QuantLib was not compiled "
                                     "with intraday support");
        %#endif
        }
        Millisecond milliseconds() {
        %#ifdef QL_HIGH_RESOLUTION_DATE
            return self->milliseconds();
        %#else
            throw std::runtime_error("QuantLib was not compiled "
                                     "with intraday support");
        %#endif
        }
        Microsecond microseconds() {
        %#ifdef QL_HIGH_RESOLUTION_DATE
            return self->microseconds();
        %#else
            throw std::runtime_error("QuantLib was not compiled "
                                     "with intraday support");
        %#endif
        }

        Time fractionOfDay() const {
        %#ifdef QL_HIGH_RESOLUTION_DATE
            return self->fractionOfDay();
        %#else
            throw std::runtime_error("QuantLib was not compiled "
                                     "with intraday support");
        %#endif
        }
        Time fractionOfSecond() const {
        %#ifdef QL_HIGH_RESOLUTION_DATE
            return self->fractionOfSecond();
        %#else
            throw std::runtime_error("QuantLib was not compiled "
                                     "with intraday support");
        %#endif
        }
    }
    
    BigInteger serialNumber() const;
    // static methods
    static bool isLeap(Year y);
    static Date minDate();
    static Date maxDate();
    static Date todaysDate();
    %extend {
        static Date localDateTime() {
        %#ifdef QL_HIGH_RESOLUTION_DATE
            return Date::localDateTime();
        %#else
            throw std::runtime_error("QuantLib was not compiled "
                                     "with intraday support");
        %#endif
        }
        static Date universalDateTime() {
        %#ifdef QL_HIGH_RESOLUTION_DATE
            return Date::universalDateTime();
        %#else
            throw std::runtime_error("QuantLib was not compiled "
                                     "with intraday support");
        %#endif
         }
    }
    static Date endOfMonth(const Date&);
    static bool isEndOfMonth(const Date&);
    static Date nextWeekday(const Date&, Weekday);
    static Date nthWeekday(Size n, Weekday, Month m, Year y);
    Date operator+(BigInteger days) const;
    Date operator-(BigInteger days) const;
    Date operator+(const Period&) const;
    Date operator-(const Period&) const;
    %extend {
        Date(const std::string& str, std::string fmt) {
            // convert our old format into the corresponding Boost one
            _replace_format(fmt, "YYYY", "%Y");
            _replace_format(fmt, "yyyy", "%Y");
            _replace_format(fmt, "YY", "%y");
            _replace_format(fmt, "yy", "%y");
            _replace_format(fmt, "MM", "%m");
            _replace_format(fmt, "mm", "%m");
            _replace_format(fmt, "DD", "%d");
            _replace_format(fmt, "dd", "%d");
            return new Date(DateParser::parseFormatted(str,fmt));
        }
        Integer weekdayNumber() {
            return int(self->weekday());
        }
        std::string __str__() {
            std::ostringstream out;
        %#ifdef QL_HIGH_RESOLUTION_DATE
            out << QuantLib::io::iso_datetime(*self);
        %#else
            out << *self;
        %#endif
            return out.str();
        }
        std::string __repr__() {
            std::ostringstream out;
            if (*self == Date())
                out << "Date()";
            else
        %#ifdef QL_HIGH_RESOLUTION_DATE
                out << "Date(" << self->dayOfMonth() << ","
                    << int(self->month()) << "," << self->year() << ","
                    << self->hours() << "," << self->minutes() << ","
                    << self->seconds() << "," << self->milliseconds() << ","
                    << self->microseconds() << ")";
        %#else
                out << "Date(" << self->dayOfMonth() << ","
                    << int(self->month()) << "," << self->year() << ")";
        %#endif
            return out.str();
        }
        std::string ISO() {
            std::ostringstream out;
            out << QuantLib::io::iso_date(*self);
            return out.str();
        }
        BigInteger operator-(const Date& other) {
            return *self - other;
        }
        #if defined(SWIGPYTHON) || defined(SWIGR) || defined(SWIGJAVA)
        bool __eq__(const Date& other) {
            return *self == other;
        }
        bool __ne__(const Date& other) {
            return *self != other;
        }
        hash_t __hash__() {
            return std::hash<Date>()(*self);
        }
        int __cmp__(const Date& other) {
            if (*self < other)
                return -1;
            else if (*self == other)
                return 0;
            else
                return 1;
        }
        #endif
        #if defined(SWIGPYTHON)
        bool __nonzero__() {
            return (*self != Date());
        }
        bool __bool__() {
            return (*self != Date());
        }
        bool __lt__(const Date& other) {
            return *self < other;
        }
        bool __gt__(const Date& other) {
            return other < *self;
        }
        bool __le__(const Date& other) {
            return !(other < *self);
        }
        bool __ge__(const Date& other) {
            return !(*self < other);
        }
<<<<<<< HEAD
=======
        bool __ne__(const Date& other) {
            return *self != other;
        }
        PyObject* to_date() {
            return PyDate_FromDate(self->year(), self->month(), self->dayOfMonth());
        }
        static Date from_date(PyObject* date) {
            if (!PyDate_Check(date))
                throw std::invalid_argument("from_date requires a date");
            return Date(PyDateTime_GET_DAY(date), Month(PyDateTime_GET_MONTH(date)),
                        PyDateTime_GET_YEAR(date));
        }
>>>>>>> 91c3d723
        #endif
    }

    #if defined(SWIGJAVA)
    %proxycode %{
    // convenience method to use java.time API
    public static Date of(java.time.LocalDate localDate) {
      return new Date(localDate.getDayOfMonth(), Month.swigToEnum(localDate.getMonthValue()), localDate.getYear());
    }

    // convenience method to use java.time API
    public java.time.LocalDate toLocalDate() {
      return java.time.LocalDate.of(this.year(), this.month().swigValue(), this.dayOfMonth());
    }
    %}
    #endif
};

class DateParser {
  public:
    static Date parseFormatted(const std::string& str, const std::string& fmt);
    static Date parseISO(const std::string& str);
    %extend {
        static Date parse(const std::string& str, std::string fmt) {
            // convert our old format into the corresponding Boost one
            _replace_format(fmt, "YYYY", "%Y");
            _replace_format(fmt, "yyyy", "%Y");
            _replace_format(fmt, "YY", "%y");
            _replace_format(fmt, "yy", "%y");
            _replace_format(fmt, "MM", "%m");
            _replace_format(fmt, "mm", "%m");
            _replace_format(fmt, "DD", "%d");
            _replace_format(fmt, "dd", "%d");
            return DateParser::parseFormatted(str,fmt);
        }
    }
};

class PeriodParser {
  public:
    static Period parse(const std::string& str);
};


#if defined(SWIGPYTHON)
%pythoncode %{
Date._old___add__ = Date.__add__
Date._old___sub__ = Date.__sub__
def Date_new___add__(self,x):
    if type(x) is tuple and len(x) == 2:
        return self._old___add__(Period(x[0],x[1]))
    else:
        return self._old___add__(x)
def Date_new___sub__(self,x):
    if type(x) is tuple and len(x) == 2:
        return self._old___sub__(Period(x[0],x[1]))
    else:
        return self._old___sub__(x)
Date.__add__ = Date_new___add__
Date.__sub__ = Date_new___sub__
%}
#endif

namespace std {
    %template(DateVector) vector<Date>;
}

Time daysBetween(const Date&, const Date&);

#if defined(SWIGR)


%Rruntime %{
setAs("_p_std__vectorTDate_std__allocatorTDate_t_t",
    "character",
function(from) {if (from$size())
sapply(1:from$size(), function(y) from$"__getitem__"(i=y-1)$ISO())} )

setAs("character", "_p_std__vectorTDate_std__allocatorTDate_t_t",
function(from) { a <- DateVector(length(from));
sapply(1:length(from), function(n) {
a[n] <- from[n] } )
a
})

%}


bool operator==(const Date&, const Date&);
bool operator!=(const Date&, const Date&);
bool operator<(const Date&, const Date&);
bool operator<=(const Date&, const Date&);
bool operator>(const Date&, const Date&);
bool operator>=(const Date&, const Date&);

#endif

%{
using QuantLib::IMM;
%}

struct IMM {
    enum Month { F =  1, G =  2, H =  3,
                 J =  4, K =  5, M =  6,
                 N =  7, Q =  8, U =  9,
                 V = 10, X = 11, Z = 12 };

    static bool isIMMdate(const Date& d,
                          bool mainCycle = true);
    static bool isIMMcode(const std::string& code,
                          bool mainCycle = true);
    static std::string code(const Date& immDate);
    static Date date(const std::string& immCode,
                     const Date& referenceDate = Date());
    static Date nextDate(const Date& d = Date(),
                         bool mainCycle = true);
    static Date nextDate(const std::string& immCode,
                         bool mainCycle = true,
                         const Date& referenceDate = Date());
    static std::string nextCode(const Date& d = Date(),
                                bool mainCycle = true);
    static std::string nextCode(const std::string& immCode,
                                bool mainCycle = true,
                                const Date& referenceDate = Date());
};

%{
using QuantLib::ASX;
%}

struct ASX {
    enum Month { F =  1, G =  2, H =  3,
                 J =  4, K =  5, M =  6,
                 N =  7, Q =  8, U =  9,
                 V = 10, X = 11, Z = 12 };

    static bool isASXdate(const Date& d,
                          bool mainCycle = true);
    static bool isASXcode(const std::string& code,
                          bool mainCycle = true);
    static std::string code(const Date& asxDate);
    static Date date(const std::string& asxCode,
                     const Date& referenceDate = Date());
    static Date nextDate(const Date& d = Date(),
                         bool mainCycle = true);
    static Date nextDate(const std::string& asxCode,
                         bool mainCycle = true,
                         const Date& referenceDate = Date());
    static std::string nextCode(const Date& d = Date(),
                                bool mainCycle = true);
    static std::string nextCode(const std::string& asxCode,
                                bool mainCycle = true,
                                const Date& referenceDate = Date());
};

#endif<|MERGE_RESOLUTION|>--- conflicted
+++ resolved
@@ -770,11 +770,6 @@
         bool __ge__(const Date& other) {
             return !(*self < other);
         }
-<<<<<<< HEAD
-=======
-        bool __ne__(const Date& other) {
-            return *self != other;
-        }
         PyObject* to_date() {
             return PyDate_FromDate(self->year(), self->month(), self->dayOfMonth());
         }
@@ -784,7 +779,6 @@
             return Date(PyDateTime_GET_DAY(date), Month(PyDateTime_GET_MONTH(date)),
                         PyDateTime_GET_YEAR(date));
         }
->>>>>>> 91c3d723
         #endif
     }
 
