--- conflicted
+++ resolved
@@ -30,7 +30,6 @@
 using QuantLib::Matrix;
 using QuantLib::SampledCurve;
 %}
-
 
 %define QL_TYPECHECK_ARRAY       4210    %enddef
 %define QL_TYPECHECK_MATRIX      4220    %enddef
@@ -315,7 +314,6 @@
 %}
 #endif
 
-<<<<<<< HEAD
 %{
 using QuantLib::Disposable;
 %}
@@ -327,12 +325,7 @@
     Disposable(const Disposable<T>& t);
 };
 
-#if defined(SWIGRUBY)
-%mixin Array "Enumerable";
-#elif defined(SWIGCSHARP)
-=======
 #if defined(SWIGCSHARP)
->>>>>>> d2c343ff
 %rename(QlArray) Array;
 #endif
 class Array {
