--- conflicted
+++ resolved
@@ -234,16 +234,12 @@
                Real gearing = 1.0, Spread spread = 0.0,
                const Date& refPeriodStart = Date(),
                const Date& refPeriodEnd = Date(),
-<<<<<<< HEAD
-               const DayCounter& dayCounter = DayCounter());
+               const DayCounter& dayCounter = DayCounter(),
+               bool isInArrears = false,
+               const Date& exCouponDate = Date());
     static void createAtParCoupons();
     static void createIndexedCoupons();
     static bool usingAtParCoupons();
-=======
-               const DayCounter& dayCounter = DayCounter(),
-               bool isInArrears = false,
-               const Date& exCouponDate = Date());
->>>>>>> bb3f4969
 };
 
 %shared_ptr(CappedFlooredIborCoupon)
