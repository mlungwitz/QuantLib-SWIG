"""
 Copyright (C) 2023 Marcin Rybacki

 This file is part of QuantLib, a free-software/open-source library
 for financial quantitative analysts and developers - http://quantlib.org/

 QuantLib is free software: you can redistribute it and/or modify it
 under the terms of the QuantLib license.  You should have received a
 copy of the license along with this program; if not, please email
 <quantlib-dev@lists.sf.net>. The license is also available online at
 <http://quantlib.org/license.shtml>.

 This program is distributed in the hope that it will be useful, but WITHOUT
 ANY WARRANTY; without even the implied warranty of MERCHANTABILITY or FITNESS
 FOR A PARTICULAR PURPOSE.  See the license for more details.
"""

import QuantLib as ql
import unittest


EPSILON = 1.e-2

CAL = ql.TARGET()
DCT = ql.Actual365Fixed()
VALUATION_DATE = CAL.adjust(ql.Date(31, ql.January, 2023))


def flat_rate(rate):
    return ql.FlatForward(
        2, CAL, ql.QuoteHandle(ql.SimpleQuote(rate)), DCT)


class EquityIndexTest(unittest.TestCase):
    def setUp(self):
        ql.Settings.instance().evaluationDate = VALUATION_DATE
        
        self.interest_handle = ql.YieldTermStructureHandle(flat_rate(0.03))
        self.dividend_handle = ql.YieldTermStructureHandle(flat_rate(0.01))
        spot_handle = ql.QuoteHandle(ql.SimpleQuote(8690.0))
        
        ql.IndexManager.instance().clearHistory("eq_idx")
        self.equity_idx = ql.EquityIndex(
<<<<<<< HEAD
            "eq_idx", CAL, self.interest_handle, self.dividend_handle)

        self.equity_idx.addFixing(VALUATION_DATE, 8690.0)
=======
            "eq_idx", CAL, self.interest_handle, self.dividend_handle, spot_handle)
>>>>>>> ccd18c08

    def test_equity_index_inspectors(self):
        """Testing equity index inspectors"""
        fail_msg = "Unable to replicate the properties of an equity index."

        self.assertEqual(self.equity_idx.name(), "eq_idx", msg=fail_msg)
        self.assertEqual(self.equity_idx.fixingCalendar(), CAL, msg=fail_msg)

    def test_equity_index_projections(self):
        """Testing equity index projections"""
        fail_msg = "Failed to calculate the expected index projection."

        self.assertAlmostEqual(
            self.equity_idx.fixing(VALUATION_DATE), 8690.0, delta=EPSILON, msg=fail_msg)
        
        future_dt = ql.Date(20, ql.May, 2030)
        self.assertAlmostEqual(
            self.equity_idx.fixing(future_dt),  10055.76, delta=EPSILON, msg=fail_msg)


if __name__ == '__main__':
    print('testing QuantLib ' + ql.__version__)
    suite = unittest.TestSuite()
    suite.addTest(unittest.makeSuite(EquityIndexTest, 'test'))
    unittest.TextTestRunner(verbosity=2).run(suite)<|MERGE_RESOLUTION|>--- conflicted
+++ resolved
@@ -41,13 +41,7 @@
         
         ql.IndexManager.instance().clearHistory("eq_idx")
         self.equity_idx = ql.EquityIndex(
-<<<<<<< HEAD
-            "eq_idx", CAL, self.interest_handle, self.dividend_handle)
-
-        self.equity_idx.addFixing(VALUATION_DATE, 8690.0)
-=======
             "eq_idx", CAL, self.interest_handle, self.dividend_handle, spot_handle)
->>>>>>> ccd18c08
 
     def test_equity_index_inspectors(self):
         """Testing equity index inspectors"""
