--- conflicted
+++ resolved
@@ -41,12 +41,9 @@
 from extrapolation import ExtrapolationTest
 from fdm import FdmTest
 from gjrgarch import GJRGARCHEngineTest, GJRGARCHCalibrationTest
-<<<<<<< HEAD
-from inflation import InflationTest
-=======
 from swaption import SwaptionTest
 from volatilities import SwaptionVolatilityCubeTest
->>>>>>> 31f94ce3
+from inflation import InflationTest
 
 
 def test():
@@ -81,12 +78,9 @@
     suite.addTest(unittest.makeSuite(FdmTest, 'test'))
     suite.addTest(unittest.makeSuite(GJRGARCHEngineTest, "test"))
     suite.addTest(unittest.makeSuite(GJRGARCHCalibrationTest, "test"))
-<<<<<<< HEAD
-    suite.addTest(unittest.makeSuite(InflationTest, "test"))
-=======
     suite.addTest(unittest.makeSuite(SwaptionTest, "test"))
     suite.addTest(unittest.makeSuite(SwaptionVolatilityCubeTest, 'test'))
->>>>>>> 31f94ce3
+    suite.addTest(unittest.makeSuite(InflationTest, "test"))
 
     result = unittest.TextTestRunner(verbosity=2).run(suite)
 
