--- conflicted
+++ resolved
@@ -82,7 +82,6 @@
         )
 
         option.setPricingEngine(
-<<<<<<< HEAD
             FdHestonVanillaEngine(
                 hestonModel, 20, 100, 3, 1, FdmSchemeDesc.Douglas(), 
                 LocalVolSurface(
@@ -91,19 +90,6 @@
                     self.dividendYield,
                     self.underlying)))
         
-=======
-            ql.FdHestonVanillaEngine(
-                hestonModel,
-                20,
-                100,
-                3,
-                0,
-                ql.FdmSchemeDesc.Hundsdorfer(),
-                ql.LocalVolSurface(self.constVol(2.0), self.riskFreeRate, self.dividendYield, self.underlying),
-            )
-        )
-
->>>>>>> 993f4e44
         slvNPV = option.NPV()
 
         option.setPricingEngine(
