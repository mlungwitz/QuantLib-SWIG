/*
 Copyright (C) 2012 Klaus Spanderen


 This file is part of QuantLib, a free-software/open-source library
 for financial quantitative analysts and developers - http://quantlib.org/

 QuantLib is free software: you can redistribute it and/or modify it
 under the terms of the QuantLib license.  You should have received a
 copy of the license along with this program; if not, please email
 <quantlib-dev@lists.sf.net>. The license is also available online at
 <http://quantlib.org/license.shtml>.

 This program is distributed in the hope that it will be useful, but WITHOUT
 ANY WARRANTY; without even the implied warranty of MERCHANTABILITY or FITNESS
 FOR A PARTICULAR PURPOSE.  See the license for more details.
*/

package examples;

import org.quantlib.{Array => QArray, _}

object HestonModelCalibration {
    def main(args: Array[String]) : Unit = {

        try {
            System.loadLibrary("QuantLibJNI")
        } 
        catch {
            case ex: UnsatisfiedLinkError => {
                  println("please check your LD_LIBRARY_PATH variable")
                throw ex
            }
        }

        val calendar       = new TARGET();
        val dayCounter     = new Actual365Fixed();
        val settlementDate = new Date(5, Month.July, 2002);
        Settings.instance setEvaluationDate settlementDate
     
        val rates = new DoubleVector()
        List(0.0357,0.0357,0.0349,0.0341,0.0355,
             0.0359,0.0368,0.0386,0.0401).foreach(i => rates.add(i))
             
        val dates = new DateVector()
        val maturityInDays = Vector(0, 13, 41, 75, 165, 256, 345, 524, 703)     
        maturityInDays.foreach(i => dates.add(settlementDate.add(i)))
        
        val rTS = new YieldTermStructureHandle(
            new ZeroCurve(dates, rates, dayCounter))
       
        val divTS = new YieldTermStructureHandle(
            new FlatForward(settlementDate, 0.0, dayCounter))
       
        val s0 = new QuoteHandle(new SimpleQuote(4468.17))
        
        val vols = Vector(
            0.6625,0.4875,0.4204,0.3667,0.3431,0.3267,0.3121,0.3121,
            0.6007,0.4543,0.3967,0.3511,0.3279,0.3154,0.2984,0.2921,
            0.5084,0.4221,0.3718,0.3327,0.3155,0.3027,0.2919,0.2889,
            0.4541,0.3869,0.3492,0.3149,0.2963,0.2926,0.2819,0.2800,
            0.4060,0.3607,0.3330,0.2999,0.2887,0.2811,0.2751,0.2775,
            0.3726,0.3396,0.3108,0.2781,0.2788,0.2722,0.2661,0.2686,
            0.3550,0.3277,0.3012,0.2781,0.2781,0.2661,0.2661,0.2681,
            0.3428,0.3209,0.2958,0.2740,0.2688,0.2627,0.2580,0.2620,
            0.3302,0.3062,0.2799,0.2631,0.2573,0.2533,0.2504,0.2544,
            0.3343,0.2959,0.2705,0.2540,0.2504,0.2464,0.2448,0.2462,
            0.3460,0.2845,0.2624,0.2463,0.2425,0.2385,0.2373,0.2422,
            0.3857,0.2860,0.2578,0.2399,0.2357,0.2327,0.2312,0.2351,
            0.3976,0.2860,0.2607,0.2356,0.2297,0.2268,0.2241,0.2320 )
            
        val strikes = Vector( 
            3400,3600,3800,4000,4200,4400,4500,4600,4800,5000,5200,5400,5600)

<<<<<<< HEAD
                calibrationHelpers.add(
                    new HestonModelHelper(maturity, calendar, s0.value, 
                                          strikes(s), vol, rTS, divTS, 
                                          BlackCalibrationHelper.ImpliedVolError))
            }
        }
        
        val helpers = for (i <- 0 until calibrationHelpers.size().toInt)
            yield(calibrationHelpers.get(i))
        
=======
>>>>>>> 1018a99b
        val v0   =  0.1
        val kappa=  1.0
        val theta=  0.1
        val sigma=  0.5
        val rho  = -0.5

        val hestonProcess = new HestonProcess(rTS, divTS, s0, v0, 
                                              kappa, theta, sigma, rho)
        
        val hestonModel = new HestonModel(hestonProcess) 
        val analyticHestonEngine = new AnalyticHestonEngine(hestonModel, 64);


        val calibrationHelpers = new CalibrationHelperVector()

        for (s <- (0 to 12)) {
            for (m <- (1 to 8)) {
                val vol = new QuoteHandle(new SimpleQuote(vols(s*8+m-1)))
                val maturityInWeeks = ((maturityInDays(m)+3)/7d).toInt
                val maturity = new Period(maturityInWeeks, TimeUnit.Weeks)

                val helper = new HestonModelHelper(
                    maturity, calendar, s0.value,
                    strikes(s), vol, rTS, divTS,
                    BlackCalibrationHelper.ImpliedVolError)

                helper setPricingEngine(analyticHestonEngine)

                calibrationHelpers.add(helper)
            }
        }
        
        val helpers = for (i <- 0 until calibrationHelpers.size().toInt)
            yield(calibrationHelpers.get(i))
        
        val optimizerMethod = new LevenbergMarquardt(1e-8, 1e-8, 1e-8)
        hestonModel.calibrate(calibrationHelpers, optimizerMethod, 
                              new EndCriteria(400, 40, 1.0e-8, 1.0e-8, 1.0e-8))
                              
        val sse = helpers map {h => 100*h.calibrationError} map {e => e*e} sum;
        printf("error=  %f\n",sse)
        
        val params = hestonModel.params
        printf("v0   =  %f\n",params.get(4))
        printf("kappa=  %f\n",params.get(1))
        printf("theta=  %f\n",params.get(0))
        printf("sigma=  %f\n",params.get(2))
        printf("rho  = %f\n", params.get(3))
    }
}<|MERGE_RESOLUTION|>--- conflicted
+++ resolved
@@ -72,19 +72,6 @@
         val strikes = Vector( 
             3400,3600,3800,4000,4200,4400,4500,4600,4800,5000,5200,5400,5600)
 
-<<<<<<< HEAD
-                calibrationHelpers.add(
-                    new HestonModelHelper(maturity, calendar, s0.value, 
-                                          strikes(s), vol, rTS, divTS, 
-                                          BlackCalibrationHelper.ImpliedVolError))
-            }
-        }
-        
-        val helpers = for (i <- 0 until calibrationHelpers.size().toInt)
-            yield(calibrationHelpers.get(i))
-        
-=======
->>>>>>> 1018a99b
         val v0   =  0.1
         val kappa=  1.0
         val theta=  0.1
