--- conflicted
+++ resolved
@@ -1,9 +1,5 @@
 # Process this file with autoconf to produce a configure script.
-<<<<<<< HEAD
 AC_INIT([QuantLib-SWIG], [1.6],
-=======
-AC_INIT([QuantLib-SWIG], [1.5.1],
->>>>>>> b80ff260
         [quantlib-dev@lists.sourceforge.net],
         [QuantLib-SWIG])
 AC_PREREQ(2.50)
